--- conflicted
+++ resolved
@@ -2,11 +2,7 @@
 
 clear
 
-<<<<<<< HEAD
-file='/etc/pihole/pihole-FTL.conf'
-=======
 file=/etc/pihole/pihole-FTL.conf
->>>>>>> 98e0a471
 
 # MAKE A BACKUP OF THE $FILE
 if [ -f "${file}" ]; then cp -f "${file}" "${file}".bak; fi
