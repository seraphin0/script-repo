#!/usr/bin/env bash

GREEN='\033[0;32m'
NC='\033[0m'

# Verbose logging function
log() {
<<<<<<< HEAD
    echo "${GREEN}[LOG $(date +'%R:%S')]${NC} $1"
=======
    echo -e "${GREEN}[LOG $(date +'%R:%S')]${NC} $1"
>>>>>>> 30fbd567
}

# Variables
USERNAME="" # Non-root username
USER_PASSWORD="" # Non-root user password
ROOT_PASSWORD="" # Root password
COMPUTER_NAME=""
TIMEZONE="US/Eastern"
DISK="" # Disk to install Arch Linux on (e.g., /dev/sda or /dev/nvme0n1)

# Partition variables
PARTITION_COUNT=3
PARTITION1_SIZE="+550M"
PARTITION2_SIZE="+2G"
PARTITION_SIZES=()
PARTITION_TYPES=()

# Help function
help() {
    echo "Arch Linux Installation Script"
    echo "This script automates the installation of Arch Linux."
    echo
    echo "Usage: $0 [options]"
    echo
    echo "Options:"
    echo "  -u USERNAME       Set the non-root username"
    echo "  -p USER_PASSWORD  Set the non-root user password"
    echo "  -r ROOT_PASSWORD  Set the root password"
    echo "  -c COMPUTER_NAME  Set the computer name"
    echo "  -t TIMEZONE       Set the timezone (default: US/Eastern)"
    echo "  -d DISK           Set the target disk (e.g., /dev/sdX or /dev/nvmeXn1)"
    echo "  -h                Display this help message"
    echo
    echo "Examples:"
    echo "  $0 -u john -p password123 -r rootpass -c myarch -t Europe/London -d /dev/sda"
    echo "  $0 -u jane -p pass456 -r rootpass789 -c janepc -d /dev/nvme0n1"
    exit 0
}

# Parse command line arguments
while getopts ":u:p:r:c:t:d:h" opt; do
    case "$opt" in
        u) USERNAME="$OPTARG" ;;
        p) USER_PASSWORD="$OPTARG" ;;
        r) ROOT_PASSWORD="$OPTARG" ;;
        c) COMPUTER_NAME="$OPTARG" ;;
        t) TIMEZONE="$OPTARG" ;;
        d) DISK="$OPTARG" ;;
        h) help ;;
        \?) echo "Invalid option: -$OPTARG" >&2; exit 1;;
        :) echo "Option -$OPTARG requires an argument." >&2; exit 1;;
    esac
done

# Prompt for missing variables
prompt_variable() {
    local var_name="$1"
    local prompt="$2"
    local var_value=$(eval echo \$$var_name)
    while [[ -z "$var_value" ]]; do
        read -p "$prompt: " var_value
        eval $var_name="$var_value"
    done
}

prompt_variable USERNAME "Enter the non-root username"
prompt_variable USER_PASSWORD "Enter the non-root user password"
prompt_variable ROOT_PASSWORD "Enter the root password"
prompt_variable COMPUTER_NAME "Enter the computer name"
prompt_variable DISK "Enter the target disk (e.g., /dev/sda or /dev/nvme0n1)"

# Determine disk partition naming convention
if [[ "$DISK" == *"nvme"* ]]; then
    DISK1="${DISK}p1"
    DISK2="${DISK}p2"
    DISK3="${DISK}p3"
else
    DISK1="${DISK}1"
    DISK2="${DISK}2"
    DISK3="${DISK}3"
fi

# Disk setup
setup_disk() {
    local disk_parts=("$DISK1" "$DISK2" "$DISK3")
    
    # Prompt for partition count
    read -p "Enter the number of partitions (minimum 3): " PARTITION_COUNT
    while [[ "$PARTITION_COUNT" -lt 3 ]]; do
        echo "The minimum number of partitions is 3."
        read -p "Enter the number of partitions (minimum 3): " PARTITION_COUNT
    done

    # Set partition 1 as GPT and EFI
    echo "Partition 1 will be set as GPT and EFI."
    read -p "Enter partition 1 SIZE (e.g., 550M): " PARTITION1_SIZE

    # Set partition 2 as swap and prompt for SIZE
    echo "Partition 2 will be set as swap."
    read -p "Enter partition 2 SIZE (e.g., 2G): " PARTITION2_SIZE

    # Prompt for sizes and types of remaining partitions (excluding the last one)
    for ((i=3; i<PARTITION_COUNT; i++)); do
        read -p "Enter SIZE for partition $i: " SIZE
        PARTITION_SIZES+=("$SIZE")

        echo "Available partition types:"
        echo
        echo "1 EFI System"
        echo "2 MBR Partition Scheme"
        echo "3 Intel Fast Flash"
        echo "4 BIOS Boot"
        echo "5 Sony Boot Partition"
        echo "6 Lenovo Boot Partition"
        echo "7 Microsoft Reserved"
        echo "8 Microsoft Basic Data"
        echo "9 Microsoft LDM Metadata"
        echo "10 Microsoft LDM Data"
        echo "11 Microsoft Recovery"
        echo "12 HP-UX Data"
        echo "13 HP-UX Service"
        echo "14 Linux Filesystem"
        echo "15 Linux Extended"
        echo "16 Linux LVM"
        echo "17 Linux Reserved"
        echo "18 Linux RAID"
        echo "19 Linux Swap"
        echo "20 Linux Filesystem"
        echo "21 Linux Server Data"
        echo "22 Linux Root (x86)"
        echo "23 Linux Root (x86-64)"
        echo "24 Linux Root (ARM)"
        echo "25 Linux Root (ARM-64)"
        echo "26 Linux Root (IA-64)"
        echo "27-81 Linux Reserved"
        echo "82 Linux Swap"
        echo "83 Linux"
        echo "84-85 Linux Extended"
        echo "86 NT FAT16"
        echo "87 NTFS"
        echo "88 Linux Plaintext"
        echo "89 Linux LVM"
        echo "90 Linux RAID"
        echo "91 Linux Extended"
        echo "92 Linux Swap"
        echo "93 Hidden Linux"
        echo "94 Linux Reserved"
        echo "95-97 Linux RAID Autodetect"
        echo "98 Linux Swap"
        echo "99 Linux LVM"
        read -p "Enter the partition type number for partition $i: " type
        PARTITION_TYPES+=("$type")
    done

    # Set the last partition as root (x86-64)
    echo "The last partition will be set as Linux x86-64 root and use the remaining disk space."

    # Partition the disk
    echo
    log "Partitioning disk $DISK..."
    parted -s "$DISK" mklabel gpt

    if [[ "$DISK" == *"nvme"* ]]; then
        parted -s "$DISK" mkpart primary fat32 1 $(echo "$PARTITION1_SIZE" | sed 's/[^0-9]*//g')
        parted -s "$DISK" set 1 esp on
        parted -s "$DISK" mkpart primary linux-swap $(echo "$PARTITION1_SIZE" | sed 's/[^0-9]*//g') $(echo "$(echo "$PARTITION2_SIZE" | sed 's/[^0-9]*//g') * 1024" | bc)
        
        local start=$(echo "$(echo "$PARTITION2_SIZE" | sed 's/[^0-9]*//g') * 1024" | bc)
        for ((i=0; i<${#PARTITION_SIZES[@]}; i++)); do
            local SIZE=$(echo "$(echo "${PARTITION_SIZES[i]}" | sed 's/[^0-9]*//g') * 1024" | bc)
            local end=$((start + SIZE))
            parted -s "$DISK" mkpart primary $start $end
            local type=${PARTITION_TYPES[i]}
            case $type in
                1) parted -s "$DISK" set $((i+3)) esp on ;;
                2) parted -s "$DISK" set $((i+3)) bios_grub on ;;
                4) parted -s "$DISK" set $((i+3)) boot on ;;
                19) parted -s "$DISK" set $((i+3)) swap on ;;
            esac
            start=$end
        done
        
        # Create the final partition with the remaining space and set the partition type to Linux filesystem
        parted -s "$DISK" mkpart primary $start 100%
        parted -s "$DISK" set $PARTITION_COUNT 20
    else
        parted -s "$DISK" mkpart primary fat32 1 $(echo "$PARTITION1_SIZE" | sed 's/[^0-9]*//g')
        parted -s "$DISK" set 1 esp on
        parted -s "$DISK" mkpart primary linux-swap $(echo "$PARTITION1_SIZE" | sed 's/[^0-9]*//g') $(echo "$(echo "$PARTITION2_SIZE" | sed 's/[^0-9]*//g') * 1024" | bc)
        
        local start=$(echo "$(echo "$PARTITION2_SIZE" | sed 's/[^0-9]*//g') * 1024" | bc)
        for ((i=0; i<${#PARTITION_SIZES[@]}; i++)); do
            local SIZE=$(echo "$(echo "${PARTITION_SIZES[i]}" | sed 's/[^0-9]*//g') * 1024" | bc)
            local end=$((start + SIZE))
            parted -s "$DISK" mkpart primary $start $end
            local type=${PARTITION_TYPES[i]}
            case $type in
                1) parted -s "$DISK" set $((i+3)) esp on ;;
                2) parted -s "$DISK" set $((i+3)) bios_grub on ;;
                4) parted -s "$DISK" set $((i+3)) boot on ;;
                19) parted -s "$DISK" set $((i+3)) swap on ;;
            esac
            start=$end
        done
        
        # Create the final partition with the remaining space and set the partition type to Linux filesystem
        parted -s "$DISK" mkpart primary $start 100%
        parted -s "$DISK" set $PARTITION_COUNT 23
    fi

    # Make filesystems
    echo
    log "Creating filesystems..."
    if [[ "$DISK" == *"nvme"* ]]; then
        mkfs.fat -F32 "${DISK}p1"
        mkswap "${DISK}p2"
        mkfs.ext4 "${DISK}p${PARTITION_COUNT}"
    else
        mkfs.fat -F32 "${DISK}1"
        mkswap "${DISK}2"
        mkfs.ext4 "${DISK}${PARTITION_COUNT}"
    fi
}

# Partition mounting
mount_partitions() {
    log "Enabling swap and mounting partitions..."
    swapon "$DISK2"
    
    if [[ "$DISK" == *"nvme"* ]]; then
        mount "${DISK}p${PARTITION_COUNT}" /mnt
        mount --mkdir "${DISK}p1" /mnt/boot/efi
    else
        mount "${DISK}${PARTITION_COUNT}" /mnt
        mount --mkdir "${DISK}1" /mnt/boot/efi
    fi
}

# Prompt for loadkeys
prompt_loadkeys() {
    local loadkeys_value
    while [[ -z "$loadkeys_value" ]]; do
        clear
        read -p "Enter the value for loadkeys (press 'l' to list available options or Enter to continue): " loadkeys_value
        if [[ "$loadkeys_value" == "l" ]]; then
            echo "Available keymaps:"
            tempfile=$(mktemp)
            localectl list-keymaps > "$tempfile"
            more "$tempfile"
            rm "$tempfile"
            read -p "Enter the value for loadkeys: " loadkeys_value
            if [[ -n "$loadkeys_value" ]]; then
                loadkeys "$loadkeys_value"
            fi
        elif [[ -n "$loadkeys_value" ]]; then
            loadkeys "$loadkeys_value"
        else
            break
        fi
    done
}

# Package installation
install_packages() {
    local PACKAGES="base efibootmgr grub linux linux-headers linux-firmware nano networkmanager reflector sudo" # Package list
    echo
    log "Installing essential packages..."
    echo "Current package list: $PACKAGES"
    echo
    read -p "Enter to continue or, add additional packages to install (spaced separated) with the ability to remove a package by prefixing it with a minus sign '-': " add_pkgs
    for pkgs in $add_pkgs; do
        if [[ "$package" == -* ]]; then
            PACKAGES=$(echo "$PACKAGES" | sed "s/${pkgs#-}//g")
        else
            PACKAGES+=" $package"
        fi
    done
    pacstrap -K /mnt $PACKAGES
}

# Chroot configuration
configure_chroot() {
    log "Entering chroot to configure system..."
    arch-chroot /mnt /bin/bash <<EOF
# Set timezone and hardware clock
ln -sf "/usr/share/zoneinfo/$TIMEZONE" /etc/localtime
hwclock --systohc
log "Timezone set to $TIMEZONE."

# Localization
echo "en_US.UTF-8 UTF-8" > /etc/locale.gen
locale-gen
echo "LANG=en_US.UTF-8" > /etc/locale.conf
log "Locale set."

# Network configuration
echo "$COMPUTER_NAME" > /etc/hostname
mkinitcpio -P
echo "127.0.1.1 myarch.localdomain $COMPUTER_NAME" >> /etc/hosts
log "Network configuration complete."

# Set root password
echo root:"$ROOT_PASSWORD" | chpasswd
log "Root password set."

# Create a new user with user variables
useradd -m -G wheel -s /bin/bash $USERNAME
echo "$USERNAME:$USER_PASSWORD" | chpasswd
log "User $USERNAME created."

# Enable sudo for wheel group
echo "" >> /etc/sudoers
echo "%wheel ALL=(ALL) ALL" >> /etc/sudoers
log "Sudo privileges granted to the wheel group."

# Grub installation and configuration
grub-install --target=x86_64-efi --bootloader-id=GRUB --efi-directory=/boot/efi
grub-mkconfig -o /boot/grub/grub.cfg
log "GRUB installed."

mkdir -p /boot/efi/EFI/BOOT

cp -f /boot/efi/EFI/GRUB/grubx64.efi /boot/efi/EFI/BOOT/BOOTX64.EFI
log "GRUB bootloader copied to EFI directory."

echo 'bcf boot add 1 fs0:\EFI\GRUB\grubx64.efi "Arch Linux Bootloader"' > /boot/efi/startup.sh
echo 'exit' >> /boot/efi/startup.sh
log "UEFI startup script created."

systemctl enable NetworkManager.service
log "NetworkManager service enabled."
systemctl start NetworkManager.service
log "NetworkManager service started."
EOF
}

# Prompt for unmounting partitions
prompt_umount() {
    local choice
    while true; do
        read -p "Do you want to unmount all partitions? (y/n): " choice
        case "$choice" in
            [yY]*|[yY][eE][sS]*)
                log "Unmounting all partitions..."
                umount -R /mnt
                swapoff -a
                break
                ;;
            [nN]*|[nN][oO]*)
                break
                ;;
            *)  echo "Invalid choice. Please enter 'y' or 'n'."
                sleep 4
                unset choice
                prompt_umount
                ;;
        esac
    done
}

# Prompt for reboot
prompt_reboot() {
    local choice
    echo
    while true; do
        read -p "Installation complete. Do you want to reboot now? (y/n): " choice
        case "$choice" in
            [yY]*|[yY][eE][sS]*)
                reboot
                break
                ;;
            [nN]*|[nN][oO]*)
                break
                exit
                ;;
            *)  echo "Invalid choice. Please enter 'y' or 'n'."
                sleep 4
                unset choice
                prompt_reboot
                ;;
        esac
    done
}

# Main script
main() {
    # Start installation
    log "Starting installation..."
    prompt_loadkeys
    timedatectl set-ntp true
    log "System clock synchronized."

    setup_disk
    mount_partitions
    install_packages
    
    # Generate fstab
    echo
    log "Generating fstab..."
    genfstab -U /mnt >> /mnt/etc/fstab

    configure_chroot
    prompt_umount
    prompt_reboot
}

# Run the main script
main<|MERGE_RESOLUTION|>--- conflicted
+++ resolved
@@ -5,11 +5,7 @@
 
 # Verbose logging function
 log() {
-<<<<<<< HEAD
-    echo "${GREEN}[LOG $(date +'%R:%S')]${NC} $1"
-=======
     echo -e "${GREEN}[LOG $(date +'%R:%S')]${NC} $1"
->>>>>>> 30fbd567
 }
 
 # Variables
